(ns clojure.core.matrix.test-stats
  (:use clojure.core.matrix)
  (:use clojure.core.matrix.stats)
  (:use clojure.test))

(deftest test-mean
  (is (equals [1 2] (mean [[0 0] [1 2] [2 4]])))
  (is (== 1.5 (mean [0 1 2 3]))))

(deftest test-sum
  (is (== 6 (first (slices [6]))))
  (is (nil? (next (slices [6]))))
  (is (== 6 (sum [6])))
  (is (== 6 (sum [1 2 3])))
  (let [ss (sum [[1 1] [1 1] [1 2]])]
    (is (equals [3 4] ss))
    (is (mutable? ss))))

(deftest test-sum-of-squares
  (is (== 13 (sum-of-squares [2 3])))
  (is (== 30 (sum-of-squares [1 2 3 4])))
  (let [ss (sum-of-squares [[-1 1] [1 2] [2 3] [3 4]])]
    (is (equals [15 30] ss))
    (is (mutable? ss))))

(deftest test-variance
  (is (== 0.0 (variance [2 2])))
  (is (== 0.0 (variance [1 1 1])))
  (is (== 2.5 (variance [1 2 3 4 5]))))

(deftest test-sd
  (is (== 0.0 (sd [1 1 1]))))

(deftest test-normalise-probabilities
  (is (equals [0.5 0.5] (normalise-probabilities [10 10])))
  (is (equals [1.0] (normalise-probabilities [0])))
  (is (equals [0.5 0.5] (normalise-probabilities [0 0])))
  (is (equals [0.25 0.75] (normalise-probabilities [1 3]))))

<<<<<<< HEAD
(defn approx
  "returns true if expected and actual are within tolerance of each other"
  ([exp actual] (approx exp actual 0.05))
  ([exp actual tolerance]
   (> tolerance  (Math/abs  (- exp actual)))))

(deftest test-correlation
  (is (approx 0.5298
              (let [x [43 21 25 42 57 59]
                    y [99 65 79 75 87 81]]
                (correlation x y)))))
=======
(deftest test-r-squared
  (is (= 1.0 (r-squared [1 2 3] [1 2 3])))
  (is (= 1.0 (r-squared [1 nil 3] [1 nil 3] true)))
  (is (= 0.0 (r-squared [1 2 3] [2 2 2])))
  (is (nil? (r-squared ["" 2] [1 ""] true)))
  )
>>>>>>> 75fe0726
<|MERGE_RESOLUTION|>--- conflicted
+++ resolved
@@ -37,7 +37,6 @@
   (is (equals [0.5 0.5] (normalise-probabilities [0 0])))
   (is (equals [0.25 0.75] (normalise-probabilities [1 3]))))
 
-<<<<<<< HEAD
 (defn approx
   "returns true if expected and actual are within tolerance of each other"
   ([exp actual] (approx exp actual 0.05))
@@ -49,11 +48,10 @@
               (let [x [43 21 25 42 57 59]
                     y [99 65 79 75 87 81]]
                 (correlation x y)))))
-=======
+
 (deftest test-r-squared
   (is (= 1.0 (r-squared [1 2 3] [1 2 3])))
   (is (= 1.0 (r-squared [1 nil 3] [1 nil 3] true)))
   (is (= 0.0 (r-squared [1 2 3] [2 2 2])))
   (is (nil? (r-squared ["" 2] [1 ""] true)))
-  )
->>>>>>> 75fe0726
+  )