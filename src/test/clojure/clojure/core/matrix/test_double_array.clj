--- conflicted
+++ resolved
@@ -38,14 +38,6 @@
     (is (equals m dm)))
   (is (= 1.0 (array :double-array 1))))
 
-<<<<<<< HEAD
-(deftest test-pm 
-  (with-implementation :double-array
-    (let [d (ds/dataset [:A :B] [[1.0 2.0] [3.0 4.0]])]
-      (is (pprint/pm d)))))
-
-=======
->>>>>>> 8939cf6b
 (deftest test-type
   (is (= Double/TYPE (element-type (double-array [1 2])))))
 
