--- conflicted
+++ resolved
@@ -1338,14 +1338,11 @@
   [m i column]
   (mp/set-column m i column))
 
-<<<<<<< HEAD
-
-=======
 (defn set-column!
   "Sets a column in a matrix using a specified vector."
   [m i column]
   (mp/set-column! m i column))
->>>>>>> cf6986cc
+
 
 ;; ===================================
 ;; Sparse matrix functions
