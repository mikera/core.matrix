--- conflicted
+++ resolved
@@ -758,13 +758,9 @@
     - a number - selects like [number] but drops the current dimension,
     - a 1-dimensional array of numbers
     - the keyword :all which is the same as the range of all valid indices.
-<<<<<<< HEAD
    The number of args must match the dimensionality of a. 
    Also supports negative indexes (-1 means last element).
-=======
-   The number of args must match the dimensionality of a.
-
->>>>>>> 7f46a2ae
+
    Examples:
    (select [[1 2][3 4]] 0 0) ;=> 1
    (select [[1 2][3 4]] -1 -1) ;=> 4
