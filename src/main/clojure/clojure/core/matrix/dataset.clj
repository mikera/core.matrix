--- conflicted
+++ resolved
@@ -4,11 +4,8 @@
   (:require [clojure.core.matrix.protocols :as mp]
             [clojure.core.matrix.impl.dataset :as impl]
             [clojure.core.matrix :refer :all]
-<<<<<<< HEAD
-            [clojure.core.matrix.macros :refer [error]])
-=======
-            [clojure.core.matrix.utils :as utils :refer [error]])
->>>>>>> eb0bf2dc
+            [clojure.core.matrix.macros :refer [error]]
+            [clojure.core.matrix.utils :as utils])
   (:import [clojure.core.matrix.impl.dataset DataSet]
            [clojure.lang IPersistentVector]
            [java.util List]))
@@ -32,11 +29,7 @@
    4. map of columns with associated list of values.
    5. existing dataset
 
-<<<<<<< HEAD
-   If col-names are provided they will be used, else incrementing Long values starting from 0,
-=======
-   If column names are provided then they will be used, else incrementing Long values starting from 0, 
->>>>>>> eb0bf2dc
+   If column names are provided then they will be used, else incrementing Long values starting from 0,
    i.e. 0, 1, 2, etc will be used as column names"
   ([col-names data]
     (cond
@@ -52,7 +45,7 @@
     (cond
       ;; already a dataset, just return as-is
       (dataset? data) data
-      
+
       ;; construct a dataset using 2D matrix data
       (matrix? data) (impl/dataset-from-array data)
 
@@ -99,14 +92,14 @@
     (mp/column-names ds)))
 
 (defn column-name
-  "Returns column name at given index. 
+  "Returns column name at given index.
 
    Throws an exception if the index is out of bounds."
   ([ds column-index]
     (mp/column-name ds column-index)))
 
 (defn column-index
-  "Returns column index for a given column name. 
+  "Returns column index for a given column name.
 
    Returns nil if column name does not exist."
   ([ds column-name]
@@ -122,7 +115,7 @@
     (if (number? col-name)
       (get-column ds col-name)
       (let [cnames (mp/labels ds 1)
-           ix (reduce (fn [i n] (if (= n col-name) (reduced i) (inc i))) 
+           ix (reduce (fn [i n] (if (= n col-name) (reduced i) (inc i)))
                       0 cnames)]
          (when (>= ix (count cnames)) (error "Column name not found: " col-name))
          (slice ds 1 ix)))))
