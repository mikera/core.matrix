(ns clojure.core.matrix.stats
  "Namespace for statistical functions operating on core.matrix arrays.

   Previously some of these functions were available in a separate `core.matrix.stats` library,
   they have now been fully integrated into core.matrix."
  (:require [clojure.core.matrix :as m]))

(defn sum
  "Calculates the sum of a collection of values.
   Values may be:
    - A vector, in which case the result is a single scalar
    - A higher-dimensional array, in which case the result is the sum of all slices."
  ([values]
    (if (== 1 (m/dimensionality values))
      (m/esum values)
      (let [values (m/slices values)
            result (m/mutable (first values))]
        (doseq [v (next values)]
          (m/add! result v))
        result))))

(defn sum-of-squares
  "Calculates the sum of squares of a collection of values.
   Values may be:
   - A vector, in which case the result is a single scalar
   - A higher-dimensional array, in which case the result is the sum of squares in all slices."
  ([values]
    (if (== 1 (m/dimensionality values))
      (m/inner-product values values)
      (let [values (m/slices values)
            fv (first values)
            result (m/mutable (m/mul fv fv))]
        (doseq [v (next values)]
          (m/add! result (m/mul v v))
          ;; (add-product! result v v)
        ) ;; TODO: convert to add-product! when fixed in core.matrix NDArray
        result))))

(defn mean
  "Calculates the mean of a collection of values.
   Values may be:
   - A vector, in which case the result is a single scalar
   - A higher-dimensional array, in which case the result is the mean of all slices."
  ([values]
    (let [values (m/slices values)
          n (m/dimension-count values 0)
          s (sum values)]
      (if (number? s)
        (/ s n)
        (m/scale! s (/ 1.0 n)) ;; abuse the fact that s must be a new mutable matrix....
        ))))

(defn variance
  "Calculates the unbiased sample variance of a set of values.
  Values may be scalars, vectors or higher-dimensional matrices."
  ([values]
   (let [n (m/dimension-count values 0)
         u (mean values)
         ss (sum-of-squares values)
         nuu (m/mul n (m/mul u u))]
     (if (number? ss)
       (* (- ss nuu) (/ 1.0 (dec n)))
       (do ;; must be a new mutable matrix, so we abuse this fact to use it as an accumulator...
           (m/sub! ss nuu)
           (m/scale! ss (/ 1.0 (dec n)))
           ss)))))

(defn sd
  "Calculates the sample standard deviation of a set of values.
   Values may be scalars, vectors or higher-dimensional matrices."
  ([values]
    (m/sqrt (variance values))))

(defn normalise-probabilities
  "Normalises a numerical probability vector, i.e. to a vector where all elements sum to 1.0.

   A zero vector will be set set to [1/n .... 1/n]."
  ([v]
    (let [len (double (m/esum v))]
      (cond
        (== len 1.0) v
        (== len 0.0) (m/assign v (/ 1.0 (m/dimension-count v 0)))
        :else (m/scale v (/ 1.0 len))))))

<<<<<<< HEAD
(defn correlation
  "Returns the Pearson correlation coefficient"
  [x y]
  (let [[x2 y2] (mapv m/square [x y])
        n (count x)
        xy (m/mul x y)
        [sx sy sx2 sy2 sxy] (mapv m/esum [x y x2 y2 xy])]
    (double (/ (-  (* n sxy) (* sx sy))
       (m/sqrt (* (- (* n sx2) (m/square sx))
                  (- (* n sy2) (m/square sy))))))))
=======
(defn r-squared
    "Returns the coefficient of determination(R-squared) between 2 vectors, If filter-nils? is true, the pairs are filtered to have  
   numerical values. Returns nil if there are no corresponding values or if the result is a NaN"
    ([actl pred filter-nils?] 
     (let [iseq (filter (fn [[a b]] (and (number? a) (number? b))) 
                       (map vector pred actl))
           v1 (mapv first iseq)
           v2 (mapv second iseq)]
       (r-squared v2 v1)))
    ([actl pred]
    (let [sse (-> (m/sub actl pred) m/square m/esum double)]
        (if (> (count pred) 0)
          (let [ymean (mean actl)
                ydiff (m/sub actl ymean)
                tss (double (m/esum (m/square ydiff)))
                res (- 1.0 (/ sse tss))]
            (if (or  (= res Double/NEGATIVE_INFINITY) (Float/isNaN res ))
              nil res))
          nil))))
>>>>>>> 75fe0726
<|MERGE_RESOLUTION|>--- conflicted
+++ resolved
@@ -82,18 +82,22 @@
         (== len 0.0) (m/assign v (/ 1.0 (m/dimension-count v 0)))
         :else (m/scale v (/ 1.0 len))))))
 
-<<<<<<< HEAD
 (defn correlation
   "Returns the Pearson correlation coefficient"
   [x y]
-  (let [[x2 y2] (mapv m/square [x y])
+  (let [x2 (m/square x)
+        y2 (m/square y)
         n (count x)
         xy (m/mul x y)
-        [sx sy sx2 sy2 sxy] (mapv m/esum [x y x2 y2 xy])]
+        sx (m/esum x)
+        sy (m/esum y)
+        sx2 (m/esum x2)
+        sy2 (m/esum y2)
+        sxy (m/esum xy)]
     (double (/ (-  (* n sxy) (* sx sy))
        (m/sqrt (* (- (* n sx2) (m/square sx))
                   (- (* n sy2) (m/square sy))))))))
-=======
+
 (defn r-squared
     "Returns the coefficient of determination(R-squared) between 2 vectors, If filter-nils? is true, the pairs are filtered to have  
    numerical values. Returns nil if there are no corresponding values or if the result is a NaN"
@@ -112,5 +116,4 @@
                 res (- 1.0 (/ sse tss))]
             (if (or  (= res Double/NEGATIVE_INFINITY) (Float/isNaN res ))
               nil res))
-          nil))))
->>>>>>> 75fe0726
+          nil))))