(ns clojure.core.matrix.impl.dataset
  (:use clojure.core.matrix.utils)
  (:require [clojure.core.matrix.implementations :as imp])
  (:require [clojure.core.matrix.impl.wrappers :as wrap])
  (:require [clojure.core.matrix.protocols :as mp])
  (:import [clojure.lang IPersistentVector]))

;; TODO
;; a column based DataSet implementation.
;; columns are arbitrary core.matrix arrays, treated as vectors

(defrecord DataSet
  [^IPersistentVector column-names
   ^IPersistentVector columns])

(defn dataset-from-columns [col-names cols]
  (let [^IPersistentVector col-names (vec col-names)
        ^IPersistentVector cols (vec cols)
        cc (count col-names)]
<<<<<<< HEAD
    (when (not= cc (count (into #{} col-names)))
      (error "DataSet does not support duplicate column names"))
    (when (not= cc (count columns))
=======
    (when (not= cc (count cols))
>>>>>>> 4402fe30
      (error "Mismatched number of columns, have: " cc " column names"))
    (DataSet. col-names cols)))

(defn dataset-from-rows [col-names rows]
  (let [^IPersistentVector col-names (vec col-names)
        ^IPersistentVector rows (vec rows)
        cc (count col-names)]
    (when (not= cc (count (first rows)))
      (error "Mismatched number of columns, have: " cc " column names"))
    (DataSet. col-names (mp/transpose rows))))

(defn dataset-from-array
  ([m]
     (when (mp/is-scalar? m)
       (error "Don't know how to construct DataSet from type: " (class m)))
     (when (< (mp/dimensionality m) 2)
       (error "Can't construct dataset from array with shape: " (mp/get-shape m)))
     (let [col-count (mp/dimension-count m 1)
           col-indexes (range col-count)]
       (dataset-from-columns
        (into [] col-indexes)
        (vec (for [i col-indexes]
               (mp/get-slice m 1 i)))))))

(defn dataset-from-row-maps
  ([col-names m]
     (let [rows (map (fn [row]
                       (reduce
                        (fn [acc c] (conj acc (get row c)))
                        [] col-names)) m)]
       (dataset-from-rows col-names rows))))

(extend-protocol mp/PMatrixSlices
  DataSet
  (get-column [ds i]
    (nth (mp/get-columns ds) i))
  (get-row [ds i]
    (wrap/wrap-slice ds i))
  (get-major-slice [ds i]
    (mp/get-major-slice (mp/get-rows ds) i))
  (get-slice [ds dimension i]
    (mp/get-slice (mp/get-rows ds) dimension i)))

(extend-protocol mp/PMatrixColumns
  DataSet
  (get-columns [ds]
    (.columns ds)))

(extend-protocol mp/PMatrixRows
  DataSet
  (get-rows [ds]
    (mp/transpose (mp/get-columns ds))))

(extend-protocol mp/PColumnSetting
  DataSet
  (set-column [ds i column]
    (let [scol (mp/get-column ds 0)
          column (mp/broadcast-like scol column)]
      (dataset-from-columns
       (mp/column-names ds)
       (assoc (mp/get-columns ds) i column)))))

(extend-protocol mp/PDatasetImplementation
  DataSet
  (column-names [ds]
    (.column-names ds))
  (select-columns [ds col-names]
    (let [all-col-names (mp/column-names ds)
          indices (map #(.indexOf all-col-names %) col-names)
          cols (map #(mp/get-column ds %) indices)]
      (dataset-from-columns col-names cols)))
  (select-rows [ds rows]
    (let [col-names (mp/column-names ds)
          row-maps (mp/row-maps ds)]
      (->> (map #(nth row-maps %) rows)
           (dataset-from-row-maps col-names))))
  (add-column [ds col-name col]
    (dataset-from-columns (conj (mp/column-names ds) col-name)
                          (conj (mp/get-columns ds) col)))
  (row-maps [ds]
    (let [col-names (mp/column-names ds)]
      (map
      (fn [row]
        (->> (map-indexed
              (fn [idx v] [(nth col-names idx) v])
              row)
             (into {})))
      (mp/get-rows ds))))
  (to-map [ds]
    (into {} (map (fn [k v] [k v])
                  (mp/column-names ds)
                  (mp/get-columns ds))))
  (merge-datasets [ds1 ds2]
    (reduce
     (fn [acc [k v]]
       (let [colnames (mp/column-names acc)
             cols (mp/get-columns acc)
             idx (.indexOf colnames k)]
         (if (> idx -1)
           (dataset-from-columns colnames (assoc cols idx v))
           (dataset-from-columns (conj colnames k) (conj cols v)))))
     ds1 (mp/to-map ds2)))
  (rename-columns [ds col-map]
    (reduce
     (fn [acc [k v]]
       (let [colnames (mp/column-names acc)
             idx (.indexOf colnames k)]
         (if (> idx -1)
           (dataset-from-columns (assoc colnames idx v) (mp/get-columns acc))
           (error "Column " k " is not found in the dataset"))))
     ds col-map))
  (replace-column [ds col-name vs]
    (let [col-names (.column-names ds)
          idx (.indexOf col-names col-name)]
      (if (> idx -1)
        (mp/set-column ds idx vs)
        (error "Column " col-name " is not found in the dataset"))))
  (conj-rows [ds1 ds2]
    (let [col-names-1 (mp/column-names ds1)
          col-names-2 (mp/column-names ds2)]
      (if (= (into #{} col-names-1)
             (into #{} col-names-2))
        (->> (mp/select-columns ds2 col-names-1)
             (mp/get-rows)
             (concat (mp/get-rows ds1))
             (dataset-from-rows col-names-1))
        (error "Can't join rows of datasets with different columns")))))

(extend-protocol mp/PImplementation
  DataSet
  (implementation-key [m] :dataset)
  (meta-info [m]
    {:doc "clojure.core.matrix implementation for datasets"})
  (new-vector [m length]
    (mp/new-vector [] length))
  (new-matrix [m rows columns]
    (let [col-indexes (range columns)]
      (dataset-from-columns
       col-indexes
       (for [i col-indexes]
         (mp/new-vector (imp/get-canonical-object) rows)))))
  (new-matrix-nd [m shape]
    (if (== 2 (count shape))
      (mp/new-matrix m (first shape) (second shape))
      nil))
  (construct-matrix [m data]
    (if (== 2 (mp/dimensionality data))
      (dataset-from-array data)
      nil))
  (supports-dimensionality? [m dims]
    (== dims 2)))


(extend-protocol mp/PDimensionInfo
  DataSet
  (dimensionality [m]
    2)
  (is-vector? [m]
    false)
  (is-scalar? [m] false)
  (get-shape [m]
    [(mp/dimension-count m 0) (mp/dimension-count m 1)])
  (dimension-count [m x]
    (cond
     (== x 0) (mp/dimension-count (first (mp/get-columns m)) 0)
     (== x 1) (count (mp/column-names m))
     :else (error "Invalid dimension: " x))))

(extend-protocol mp/PIndexedAccess
  DataSet
    (get-1d [m x]
      (mp/get-row m x))
    (get-2d [m x y]
      (mp/get-major-slice (mp/get-column m y) x))
    (get-nd [m indexes]
      (let [dims (long (count indexes))]
        (cond
         (== 1 dims) (mp/get-row m (first indexes))
         (== 2 dims) (mp/get-2d m (first indexes) (second indexes))
         (> 2 dims) (mp/get-nd (mp/get-2d m (first indexes) (second indexes)) (nnext indexes))
         :else
         (error "Invalid dimensionality access with index: " (vec indexes))))))

(extend-protocol mp/PIndexedSetting
  DataSet
    (set-1d [m x v]
      (error "Can't do 1D set on a DataSet"))
    (set-2d [m x y v]
      (let [col (mp/get-column m y)]
        (dataset-from-columns
         (mp/column-names m)
         (assoc (mp/get-columns m) y (assoc col x v)))))
    (set-nd [m indexes v]
      (let [dims (long (count indexes))]
        (cond
          (== 2 dims) (mp/set-2d m (first indexes) (second indexes) v)
          :else (error "Can't set on DataSet array with index: " (vec indexes)))))
    (is-mutable? [m] false))

(def CANONICAL-OBJECT (dataset-from-columns [:0] [[1.0 2.0]]))

(imp/register-implementation CANONICAL-OBJECT)<|MERGE_RESOLUTION|>--- conflicted
+++ resolved
@@ -17,13 +17,7 @@
   (let [^IPersistentVector col-names (vec col-names)
         ^IPersistentVector cols (vec cols)
         cc (count col-names)]
-<<<<<<< HEAD
-    (when (not= cc (count (into #{} col-names)))
-      (error "DataSet does not support duplicate column names"))
-    (when (not= cc (count columns))
-=======
     (when (not= cc (count cols))
->>>>>>> 4402fe30
       (error "Mismatched number of columns, have: " cc " column names"))
     (DataSet. col-names cols)))
 
