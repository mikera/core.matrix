--- conflicted
+++ resolved
@@ -14,14 +14,9 @@
     </license>
   </licenses>
   <scm>
-<<<<<<< HEAD
-=======
-    <connection>scm:git:git://github.com/thinktopic/core.matrix.git</connection>
-    <developerConnection>scm:git:ssh://git@github.com/thinktopic/core.matrix.git</developerConnection>
->>>>>>> f7b45186
-    <tag>9698efdc0198c432b5f4655f491d3aa818051049
+    <tag>6b3620560b9bd1f07fbf67bed9ecb699fcc88ec6
 </tag>
-    <url>https://github.com/thinktopic/core.matrix</url>
+    <url/>
   </scm>
   <build>
     <sourceDirectory>src/main/clojure</sourceDirectory>
@@ -113,15 +108,9 @@
       <scope>test</scope>
     </dependency>
     <dependency>
-<<<<<<< HEAD
       <groupId>clatrix</groupId>
       <artifactId>clatrix</artifactId>
       <version>0.5.0</version>
-=======
-      <groupId>net.mikera</groupId>
-      <artifactId>vectorz-clj</artifactId>
-      <version>0.43.1-SNAPSHOT</version>
->>>>>>> f7b45186
       <exclusions>
         <exclusion>
           <groupId>net.mikera</groupId>
