--- conflicted
+++ resolved
@@ -4,11 +4,7 @@
 ;; dependencies / configuration in this file may be out of date
 ;; if in doubt, please refer to the latest pom.xml
 
-<<<<<<< HEAD
-(defproject net.mikera/core.matrix "0.24.1-SNAPSHOT"
-=======
-(defproject net.mikera/core.matrix "0.24.0"
->>>>>>> 3dbfbd49
+(defproject net.mikera/core.matrix "0.26.0"
   :url "https://github.com/mikera/matrix-api"
   :license {:name "Eclipse Public License (EPL)"
             :url "http://www.eclipse.org/legal/epl-v10.html"}
