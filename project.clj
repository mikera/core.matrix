--- conflicted
+++ resolved
@@ -14,13 +14,7 @@
 
   :test-paths ["src/test/clojure" "src/test/java"]
 
-<<<<<<< HEAD
-  :dependencies [[org.clojure/clojure "1.8.0"]
-                 [net.mikera/vectorz-clj "0.42.0" :exclusions [net.mikera/core.matrix]]
-                 [net.mikera/cljunit "0.3.1"]]
-=======
-  :dependencies [[org.clojure/clojure "1.8.0-RC3"]]
->>>>>>> eda2c703
+  :dependencies [[org.clojure/clojure "1.8.0"]]
 
   :marginalia {:javascript ["http://cdn.mathjax.org/mathjax/latest/MathJax.js?config=TeX-AMS-MML_HTMLorMML"]}
 
@@ -28,12 +22,8 @@
                                   [criterium/criterium "0.4.3"]
                                   [org.clojure/tools.macro "0.1.5"]
                                   [hiccup "1.0.5"]
-<<<<<<< HEAD
                                   [clatrix "0.5.0" :exclusions [net.mikera/core.matrix]]
-=======
-                                  [clatrix "0.5.0"]
-                                  [net.mikera/vectorz-clj "0.38.0"]
->>>>>>> eda2c703
+                                  [net.mikera/vectorz-clj "0.42.0" :exclusions [net.mikera/core.matrix]]
                                   [org.clojure/test.check "0.8.2"]
 
                                   [org.clojure/clojurescript "1.7.228"]
