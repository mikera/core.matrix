<<<<<<< HEAD
(defproject net.mikera/core.matrix "0.50.0-SNAPSHOT"
=======
;; This project.clj is provided as a convenience for Leiningen users
;;
;; The official core.matrix project configuration is in the pom.xml
;; dependencies / configuration in this file may be out of date
;; if in doubt, please refer to the latest pom.xml

(defproject net.mikera/core.matrix "0.45.0-CLJS-SNAPSHOT"
>>>>>>> 7dfa568a
  :url "https://github.com/mikera/core.matrix"
  :license {:name "Eclipse Public License (EPL)"
            :url "http://www.eclipse.org/legal/epl-v10.html"}

  :dependencies [[org.clojure/clojure "1.8.0"]]

<<<<<<< HEAD
  :source-paths      ["src/main/clojure"]
  :java-source-paths ["src/main/java"]
  :test-paths        ["src/test/clojure" "src/test/java"]

  :profiles {:dev {:dependencies
                   [[net.mikera/vectorz-clj "0.43.1-SNAPSHOT" :exclusions [net.mikera/core.matrix]]
                    [clatrix "0.5.0" :exclusions [net.mikera/core.matrix]]
                    [org.clojure/test.check "0.8.2"]
                    [net.mikera/cljunit "0.3.1"]
                    [criterium/criterium "0.4.3"]
                    [org.clojure/tools.macro "0.1.5"]
                    [hiccup "1.0.5"]]
=======
  :dependencies [[org.clojure/clojure "1.8.0-beta2"]
                 [net.mikera/cljunit "0.3.1"]]

  :marginalia {:javascript ["http://cdn.mathjax.org/mathjax/latest/MathJax.js?config=TeX-AMS-MML_HTMLorMML"]}

  :profiles {:dev {:dependencies [[criterium/criterium "0.4.3"]
                                  [org.clojure/tools.macro "0.1.5"]
                                  [hiccup "1.0.5"]
                                  [clatrix "0.5.0"]
                                  [net.mikera/vectorz-clj "0.37.0"]
                                  [org.clojure/test.check "0.8.2"]]
>>>>>>> 7dfa568a

                   :plugins [[lein-codox "0.9.0"]]
                   :source-paths ["src/dev/clojure"]
                   :java-source-paths  ["src/test/java"]
                   :jvm-opts ^:replace []}

             :test {:dependencies [[net.mikera/vectorz-clj "0.43.1-SNAPSHOT" :exclusions [net.mikera/core.matrix]]
                                   [clatrix "0.5.0" :exclusions [net.mikera/core.matrix]]
                                   [net.mikera/cljunit "0.3.1"]
                                   [criterium/criterium "0.4.3"]
                                   [org.clojure/tools.macro "0.1.5"]
                                   [org.clojure/test.check "0.8.2"]]}

             :cljs-dev {:dependencies [[org.clojure/clojurescript "1.7.228"]
                                       [thinktopic/aljabr "0.1.0-SNAPSHOT" :exclusions [net.mikera/core.matrix]]]

                    :plugins [[lein-figwheel "0.5.0-6"]
                              [lein-cljsbuild "1.1.2"]]

                    :cljsbuild {:builds
                                [{:id :dev
                                  :figwheel true
                                  :source-paths ["src/main/clojure" "src/test/cljs" "src/test/clojure"]
                                  :compiler {:output-to "resources/public/js/unit-test.js"
                                             :asset-path   "js/out"
                                             :main "clojure.core.matrix.test-basics"
                                             :optimizations :none
                                             :parallel-build true
                                             :pretty-print true}}]

                                ;:test-commands {"unit" ["phantomjs" "resources/public/js/unit-test.js"]}
                                }

                    :figwheel {:load-warninged-code true
                               :css-dirs ["resources/public/css"]
                               :server-port 8765}}

             :cljs {:dependencies [[org.clojure/clojurescript "1.7.228"]]
                    :plugins [[lein-cljsbuild "1.1.2"]]

                    :cljsbuild {:builds
                                [{:id :prod
                                  :jar true
                                  :source-paths ["src/main/clojure"]
                                  :compiler {:output-to "resources/public/js/core.matrix.js"
                                             :optimizations :advanced
                                             :pretty-print false}}]}}
             }

  :marginalia {:javascript ["http://cdn.mathjax.org/mathjax/latest/MathJax.js?config=TeX-AMS-MML_HTMLorMML"]}


  :codox {:namespaces [clojure.core.matrix
                       clojure.core.matrix.dataset
                       clojure.core.matrix.io
                       clojure.core.matrix.linear
                       clojure.core.matrix.random
                       clojure.core.matrix.operators
                       clojure.core.matrix.protocols
                       clojure.core.matrix.random
                       clojure.core.matrix.implementations
                       clojure.core.matrix.select
                       clojure.core.matrix.stats]
          :src-dir-uri "https://github.com/mikera/core.matrix/blob/master/"
          :src-linenum-anchor-prefix "L"})
<|MERGE_RESOLUTION|>--- conflicted
+++ resolved
@@ -1,93 +1,62 @@
-<<<<<<< HEAD
 (defproject net.mikera/core.matrix "0.50.0-SNAPSHOT"
-=======
-;; This project.clj is provided as a convenience for Leiningen users
-;;
-;; The official core.matrix project configuration is in the pom.xml
-;; dependencies / configuration in this file may be out of date
-;; if in doubt, please refer to the latest pom.xml
-
-(defproject net.mikera/core.matrix "0.45.0-CLJS-SNAPSHOT"
->>>>>>> 7dfa568a
   :url "https://github.com/mikera/core.matrix"
   :license {:name "Eclipse Public License (EPL)"
             :url "http://www.eclipse.org/legal/epl-v10.html"}
 
   :dependencies [[org.clojure/clojure "1.8.0"]]
 
-<<<<<<< HEAD
   :source-paths      ["src/main/clojure"]
   :java-source-paths ["src/main/java"]
   :test-paths        ["src/test/clojure" "src/test/java"]
 
-  :profiles {:dev {:dependencies
-                   [[net.mikera/vectorz-clj "0.43.1-SNAPSHOT" :exclusions [net.mikera/core.matrix]]
-                    [clatrix "0.5.0" :exclusions [net.mikera/core.matrix]]
-                    [org.clojure/test.check "0.8.2"]
-                    [net.mikera/cljunit "0.3.1"]
-                    [criterium/criterium "0.4.3"]
-                    [org.clojure/tools.macro "0.1.5"]
-                    [hiccup "1.0.5"]]
-=======
-  :dependencies [[org.clojure/clojure "1.8.0-beta2"]
-                 [net.mikera/cljunit "0.3.1"]]
+  :profiles {:dev
+             {:dependencies
+              [[net.mikera/vectorz-clj "0.43.1-SNAPSHOT" :exclusions [net.mikera/core.matrix]]
+               [clatrix "0.5.0" :exclusions [net.mikera/core.matrix]]
+               [org.clojure/test.check "0.8.2"]
+               [net.mikera/cljunit "0.3.1"]
+               [criterium/criterium "0.4.3"]
+               [org.clojure/tools.macro "0.1.5"]
+               [hiccup "1.0.5"]]
 
-  :marginalia {:javascript ["http://cdn.mathjax.org/mathjax/latest/MathJax.js?config=TeX-AMS-MML_HTMLorMML"]}
 
-  :profiles {:dev {:dependencies [[criterium/criterium "0.4.3"]
-                                  [org.clojure/tools.macro "0.1.5"]
-                                  [hiccup "1.0.5"]
-                                  [clatrix "0.5.0"]
-                                  [net.mikera/vectorz-clj "0.37.0"]
-                                  [org.clojure/test.check "0.8.2"]]
->>>>>>> 7dfa568a
+              :plugins [[lein-codox "0.9.0"]]
+              :source-paths ["src/dev/clojure"]
+              :java-source-paths  ["src/test/java"]
+              :jvm-opts ^:replace []}
 
-                   :plugins [[lein-codox "0.9.0"]]
-                   :source-paths ["src/dev/clojure"]
-                   :java-source-paths  ["src/test/java"]
-                   :jvm-opts ^:replace []}
+             :test
+             {:dependencies [[net.mikera/vectorz-clj "0.43.1-SNAPSHOT" :exclusions [net.mikera/core.matrix]]
+                             [clatrix "0.5.0" :exclusions [net.mikera/core.matrix]]
+                             [net.mikera/cljunit "0.3.1"]
+                             [criterium/criterium "0.4.3"]
+                             [org.clojure/tools.macro "0.1.5"]
+                             [org.clojure/test.check "0.8.2"]]}
 
-             :test {:dependencies [[net.mikera/vectorz-clj "0.43.1-SNAPSHOT" :exclusions [net.mikera/core.matrix]]
-                                   [clatrix "0.5.0" :exclusions [net.mikera/core.matrix]]
-                                   [net.mikera/cljunit "0.3.1"]
-                                   [criterium/criterium "0.4.3"]
-                                   [org.clojure/tools.macro "0.1.5"]
-                                   [org.clojure/test.check "0.8.2"]]}
+             :cljs
+             {:dependencies [[org.clojure/clojurescript "1.7.228"]
+                             [thinktopic/aljabr "0.1.0-SNAPSHOT" :exclusions [net.mikera/core.matrix]]]
 
-             :cljs-dev {:dependencies [[org.clojure/clojurescript "1.7.228"]
-                                       [thinktopic/aljabr "0.1.0-SNAPSHOT" :exclusions [net.mikera/core.matrix]]]
+              :plugins [[lein-figwheel "0.5.0-6"]
+                        [lein-cljsbuild "1.1.2"]]
 
-                    :plugins [[lein-figwheel "0.5.0-6"]
-                              [lein-cljsbuild "1.1.2"]]
+              :cljsbuild {:builds
+                          [{:id :dev
+                            :figwheel true
+                            :source-paths ["src/main/clojure" "src/test/cljs" "src/test/clojure"]
+                            :compiler {:output-to "resources/public/js/unit-test.js"
+                                       :asset-path   "js/out"
+                                       :main "clojure.core.matrix.test-basics"
+                                       :optimizations :none
+                                       :parallel-build true
+                                       :pretty-print true}}]
 
-                    :cljsbuild {:builds
-                                [{:id :dev
-                                  :figwheel true
-                                  :source-paths ["src/main/clojure" "src/test/cljs" "src/test/clojure"]
-                                  :compiler {:output-to "resources/public/js/unit-test.js"
-                                             :asset-path   "js/out"
-                                             :main "clojure.core.matrix.test-basics"
-                                             :optimizations :none
-                                             :parallel-build true
-                                             :pretty-print true}}]
+                          ;:test-commands {"unit" ["phantomjs" "resources/public/js/unit-test.js"]}
+                          }
 
-                                ;:test-commands {"unit" ["phantomjs" "resources/public/js/unit-test.js"]}
-                                }
-
-                    :figwheel {:load-warninged-code true
-                               :css-dirs ["resources/public/css"]
-                               :server-port 8765}}
-
-             :cljs {:dependencies [[org.clojure/clojurescript "1.7.228"]]
-                    :plugins [[lein-cljsbuild "1.1.2"]]
-
-                    :cljsbuild {:builds
-                                [{:id :prod
-                                  :jar true
-                                  :source-paths ["src/main/clojure"]
-                                  :compiler {:output-to "resources/public/js/core.matrix.js"
-                                             :optimizations :advanced
-                                             :pretty-print false}}]}}
+              :figwheel {:load-warninged-code true
+                         :css-dirs ["resources/public/css"]
+                         :server-port 8765}}
              }
 
   :marginalia {:javascript ["http://cdn.mathjax.org/mathjax/latest/MathJax.js?config=TeX-AMS-MML_HTMLorMML"]}
