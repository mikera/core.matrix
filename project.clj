;; This project.clj is provided as a convenience for Leiningen users
;;
;; The official core.matrix project configuration is in the pom.xml
;; dependencies / configuration in this file may be out of date
;; if in doubt, please refer to the latest pom.xml

(defproject net.mikera/core.matrix "0.45.0-CLJS-SNAPSHOT"
  :url "https://github.com/mikera/core.matrix"
  :license {:name "Eclipse Public License (EPL)"
            :url "http://www.eclipse.org/legal/epl-v10.html"}

  :source-paths ["src/main/clojure"]
  :java-source-paths ["src/main/java" "src/test/java"]

  :test-paths ["src/test/clojure" "src/test/java"]

  :dependencies [[org.clojure/clojure "1.8.0-beta2"]
                 [net.mikera/cljunit "0.3.1"]]

  :marginalia {:javascript ["http://cdn.mathjax.org/mathjax/latest/MathJax.js?config=TeX-AMS-MML_HTMLorMML"]}

  :profiles {:dev {:dependencies [[criterium/criterium "0.4.3"]
                                  [org.clojure/tools.macro "0.1.5"]
                                  [hiccup "1.0.5"]
                                  [clatrix "0.5.0"]
                                  [net.mikera/vectorz-clj "0.37.0"]
                                  [org.clojure/test.check "0.8.2"]]

                   :source-paths ["src/dev/clojure"]
                   :jvm-opts ^:replace []
<<<<<<< HEAD
                   :plugins [[lein-codox "0.9.0"]]}

             :test {:dependencies [[net.mikera/cljunit "0.3.1"]
                                   [criterium/criterium "0.4.3"]
                                   [org.clojure/tools.macro "0.1.5"]
                                   [clatrix "0.5.0"]
                                   [net.mikera/vectorz-clj "0.37.0"]
                                   [org.clojure/test.check "0.8.2"]]}
             }
=======
                   :plugins [[lein-codox "0.9.0"]]}}
>>>>>>> f6361e1b

  :codox {:namespaces [clojure.core.matrix
                       clojure.core.matrix.dataset
                       clojure.core.matrix.io
                       clojure.core.matrix.linear
                       clojure.core.matrix.random
                       clojure.core.matrix.operators
                       clojure.core.matrix.protocols
                       clojure.core.matrix.random
                       clojure.core.matrix.implementations
                       clojure.core.matrix.select
                       clojure.core.matrix.stats]
          :src-dir-uri "https://github.com/mikera/core.matrix/blob/master/"
          :src-linenum-anchor-prefix "L"})
<|MERGE_RESOLUTION|>--- conflicted
+++ resolved
@@ -28,7 +28,6 @@
 
                    :source-paths ["src/dev/clojure"]
                    :jvm-opts ^:replace []
-<<<<<<< HEAD
                    :plugins [[lein-codox "0.9.0"]]}
 
              :test {:dependencies [[net.mikera/cljunit "0.3.1"]
@@ -38,9 +37,6 @@
                                    [net.mikera/vectorz-clj "0.37.0"]
                                    [org.clojure/test.check "0.8.2"]]}
              }
-=======
-                   :plugins [[lein-codox "0.9.0"]]}}
->>>>>>> f6361e1b
 
   :codox {:namespaces [clojure.core.matrix
                        clojure.core.matrix.dataset
